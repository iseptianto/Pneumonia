FROM python:3.11-slim
<<<<<<< HEAD
ENV PYTHONDONTWRITEBYTECODE=1 PYTHONUNBUFFERED=1 PIP_NO_CACHE_DIR=1 STREAMLIT_BROWSER_GATHER_USAGE_STATS=false
WORKDIR /app
RUN apt-get update && apt-get install -y --no-install-recommends libgl1 curl && rm -rf /var/lib/apt/lists/*
COPY requirements.txt .
RUN pip install --no-cache-dir -r requirements.txt
COPY . .
RUN mkdir -p /.streamlit && printf "[server]\nheadless = true\nport = 8501\naddress = \"0.0.0.0\"\n" > /.streamlit/config.toml
EXPOSE 8501
HEALTHCHECK --interval=30s --timeout=5s --retries=5 CMD curl -fsS http://127.0.0.1:8501/_stcore/health || exit 1
=======

ENV PYTHONDONTWRITEBYTECODE=1 \
    PYTHONUNBUFFERED=1 \
    PIP_NO_CACHE_DIR=1 \
    STREAMLIT_BROWSER_GATHER_USAGE_STATS=false

WORKDIR /app

# deps OS minimal (libgl buat Pillow/OpenCV; curl buat healthcheck)
RUN apt-get update && apt-get install -y --no-install-recommends libgl1 curl \
    && rm -rf /var/lib/apt/lists/*

# --- INGAT: build context sudah /services/streamlit ---
COPY requirements.txt .
RUN pip install --no-cache-dir -r requirements.txt

COPY . .

# config streamlit headless + 0.0.0.0
RUN mkdir -p /.streamlit && printf "[server]\nheadless = true\nport = 8501\naddress = \"0.0.0.0\"\n" > /.streamlit/config.toml

EXPOSE 8501
HEALTHCHECK --interval=30s --timeout=5s --retries=5 CMD curl -fsS http://127.0.0.1:8501/_stcore/health || exit 1

>>>>>>> 29d2b808
CMD ["streamlit","run","app.py","--server.port=8501","--server.address=0.0.0.0","--server.headless=true"]<|MERGE_RESOLUTION|>--- conflicted
+++ resolved
@@ -1,15 +1,4 @@
 FROM python:3.11-slim
-<<<<<<< HEAD
-ENV PYTHONDONTWRITEBYTECODE=1 PYTHONUNBUFFERED=1 PIP_NO_CACHE_DIR=1 STREAMLIT_BROWSER_GATHER_USAGE_STATS=false
-WORKDIR /app
-RUN apt-get update && apt-get install -y --no-install-recommends libgl1 curl && rm -rf /var/lib/apt/lists/*
-COPY requirements.txt .
-RUN pip install --no-cache-dir -r requirements.txt
-COPY . .
-RUN mkdir -p /.streamlit && printf "[server]\nheadless = true\nport = 8501\naddress = \"0.0.0.0\"\n" > /.streamlit/config.toml
-EXPOSE 8501
-HEALTHCHECK --interval=30s --timeout=5s --retries=5 CMD curl -fsS http://127.0.0.1:8501/_stcore/health || exit 1
-=======
 
 ENV PYTHONDONTWRITEBYTECODE=1 \
     PYTHONUNBUFFERED=1 \
@@ -34,5 +23,4 @@
 EXPOSE 8501
 HEALTHCHECK --interval=30s --timeout=5s --retries=5 CMD curl -fsS http://127.0.0.1:8501/_stcore/health || exit 1
 
->>>>>>> 29d2b808
 CMD ["streamlit","run","app.py","--server.port=8501","--server.address=0.0.0.0","--server.headless=true"]